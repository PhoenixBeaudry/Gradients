--- conflicted
+++ resolved
@@ -736,9 +736,6 @@
     return results
 
 
-<<<<<<< HEAD
-async def evaluate_and_score(task: AnyTypeRawTask, gpu_ids: list[int], config: Config) -> AnyTypeRawTask:
-=======
 async def blacklist_nodes(task_results: list[MinerResultsText | MinerResultsImage], psql_db) -> None:
     """Blacklist nodes with suspicious performance metrics"""
     logger.info('In blacklist nodes')
@@ -751,10 +748,7 @@
     await _blacklist_nodes(hotkeys_to_blacklist, psql_db)
 
 
-async def evaluate_and_score(
-    task: InstructTextRawTask | DpoRawTask | ImageRawTask, gpu_ids: list[int], config: Config
-) -> InstructTextRawTask | DpoRawTask | ImageRawTask:
->>>>>>> b65fdcab
+async def evaluate_and_score(task: AnyTypeRawTask, gpu_ids: list[int], config: Config) -> AnyTypeRawTask:
     assert task.task_id is not None, "Task ID must be present"
     assert task.test_data is not None, "Test data must be present"
 
