import datetime

from asyncpg.connection import Connection
from fiber import SubstrateInterface
from fiber.chain.models import Node

from core.constants import NETUID
from validator.db import constants as dcst
from validator.db.database import PSQLDB
from validator.utils.logging import get_logger
from validator.utils.query_substrate import query_substrate


logger = get_logger(__name__)

<<<<<<< HEAD
async def _blacklist_nodes(hotkeys: list[str], psql_db: PSQLDB) -> None:
    """Add nodes to the blacklisted_nodes table"""
    if not hotkeys:
        return
        
    logger.info(f"NODES ARE BEING BLACKLISTED {hotkeys}")
    async with await psql_db.connection() as connection:
        connection: Connection
        query = f"""
            INSERT INTO blacklisted_nodes ({dcst.HOTKEY}, {dcst.NETUID})
            SELECT UNNEST($1::text[]), $2
            ON CONFLICT ({dcst.HOTKEY}, {dcst.NETUID}) DO NOTHING
        """
        await connection.execute(query, hotkeys, NETUID)

=======
>>>>>>> f10bb32e
async def get_eligible_nodes(psql_db: PSQLDB) -> list[Node]:
    """
    Get all nodes eligible for tasks.
    
    Includes nodes that either:
    a) Do not have any entries in the task_nodes table (new nodes with no scores)
    b) Have at least one entry with quality_score > 0
    c) Have entries but all scores are NULL (not yet evaluated)
    """
    logger.info("Getting eligible nodes (new nodes, nodes with NULL scores, or nodes with positive scores)")
    async with await psql_db.connection() as connection:
        connection: Connection
        query = f"""
            SELECT n.* FROM {dcst.NODES_TABLE} n
            WHERE n.{dcst.NETUID} = $1
            AND (
                -- Condition a: No entries in task_nodes table
                NOT EXISTS (
                    SELECT 1 FROM {dcst.TASK_NODES_TABLE} tn
                    WHERE tn.{dcst.HOTKEY} = n.{dcst.HOTKEY}
                )
                OR
                -- Condition b: At least one entry with quality_score > 0
                EXISTS (
                    SELECT 1 FROM {dcst.TASK_NODES_TABLE} tn
                    WHERE tn.{dcst.HOTKEY} = n.{dcst.HOTKEY}
                    AND tn.{dcst.TASK_NODE_QUALITY_SCORE} > 0
                )
                OR
                -- Condition c: Has entries but all scores are NULL
                (
                    EXISTS (
                        SELECT 1 FROM {dcst.TASK_NODES_TABLE} tn
                        WHERE tn.{dcst.HOTKEY} = n.{dcst.HOTKEY}
                    )
                    AND NOT EXISTS (
                        SELECT 1 FROM {dcst.TASK_NODES_TABLE} tn
                        WHERE tn.{dcst.HOTKEY} = n.{dcst.HOTKEY}
                        AND tn.{dcst.TASK_NODE_QUALITY_SCORE} IS NOT NULL
                    )
                )
            )
        """
        rows = await connection.fetch(query, NETUID)
        eligible_nodes = [Node(**dict(row)) for row in rows]
        logger.info(f"Found {len(eligible_nodes)} eligible nodes")
        return eligible_nodes

async def get_all_nodes(psql_db: PSQLDB) -> list[Node]:
    """Get all nodes for the current NETUID"""
    logger.info("Attempting to get all nodes")
    async with await psql_db.connection() as connection:
        connection: Connection
        query = f"""
            SELECT * FROM {dcst.NODES_TABLE}
            WHERE {dcst.NETUID} = $1
        """
        rows = await connection.fetch(query, NETUID)
        nodes = [Node(**dict(row)) for row in rows]
        logger.info(f"Here is the list of nodes {nodes}")
        return nodes


async def insert_nodes(connection: Connection, nodes: list[Node]) -> None:
    logger.info(f"Inserting {len(nodes)} nodes into {dcst.NODES_TABLE}...")
    await connection.executemany(
        f"""
        INSERT INTO {dcst.NODES_TABLE} (
            {dcst.HOTKEY},
            {dcst.COLDKEY},
            {dcst.NODE_ID},
            {dcst.INCENTIVE},
            {dcst.NETUID},
            {dcst.ALPHA_STAKE},
            {dcst.TAO_STAKE},
            {dcst.STAKE},
            {dcst.TRUST},
            {dcst.VTRUST},
            {dcst.LAST_UPDATED},
            {dcst.IP},
            {dcst.IP_TYPE},
            {dcst.PORT},
            {dcst.PROTOCOL}
        )
        VALUES ($1, $2, $3, $4, $5, $6, $7, $8, $9, $10, $11, $12, $13, $14, $15)
        """,
        [
            (
                node.hotkey,
                node.coldkey,
                node.node_id,
                node.incentive,
                node.netuid,
                node.alpha_stake,
                node.tao_stake,
                node.stake,
                node.trust,
                node.vtrust,
                node.last_updated,
                node.ip,
                node.ip_type,
                node.port,
                node.protocol,
            )
            for node in nodes
        ],
    )


async def get_node_by_hotkey(hotkey: str, psql_db: PSQLDB) -> Node | None:
    """Get node by hotkey for the current NETUID"""
    async with await psql_db.connection() as connection:
        connection: Connection
        query = f"""
            SELECT * FROM {dcst.NODES_TABLE}
            WHERE {dcst.HOTKEY} = $1 AND {dcst.NETUID} = $2
        """
        row = await connection.fetchrow(query, hotkey, NETUID)
        if row:
            return Node(**dict(row))
        return None


async def update_our_vali_node_in_db(connection: Connection, ss58_address: str) -> None:
    """Update validator node for the current NETUID"""
    query = f"""
        UPDATE {dcst.NODES_TABLE}
        SET {dcst.OUR_VALIDATOR} = true
        WHERE {dcst.HOTKEY} = $1 AND {dcst.NETUID} = $2
    """
    await connection.execute(query, ss58_address, NETUID)


async def get_vali_ss58_address(psql_db: PSQLDB) -> str | None:
    """Get validator SS58 address for the current NETUID"""
    async with await psql_db.connection() as connection:
        connection: Connection
        query = f"""
            SELECT {dcst.HOTKEY}
            FROM {dcst.NODES_TABLE}
            WHERE {dcst.OUR_VALIDATOR} = true AND {dcst.NETUID} = $1
        """
        row = await connection.fetchrow(query, NETUID)
        if row is None:
            logger.error(f"Cannot find validator node for netuid {NETUID} in the DB. Maybe control node is still syncing?")
            return None
        return row[dcst.HOTKEY]


async def get_last_updated_time_for_nodes(connection: Connection) -> datetime.datetime | None:
    """Get last updated time for nodes in the current NETUID"""
    query = f"""
        SELECT MAX({dcst.CREATED_TIMESTAMP})
        FROM {dcst.NODES_TABLE}
        WHERE {dcst.NETUID} = $1
    """
    return await connection.fetchval(query, NETUID)


async def migrate_nodes_to_history(connection: Connection) -> None:
    """Migrate nodes to history table for the current NETUID"""
    logger.info(f"Migrating nodes to history for NETUID {NETUID}")
    await connection.execute(
        f"""
            INSERT INTO {dcst.NODES_HISTORY_TABLE} (
                {dcst.HOTKEY},
                {dcst.COLDKEY},
                {dcst.INCENTIVE},
                {dcst.NETUID},
                {dcst.ALPHA_STAKE},
                {dcst.TAO_STAKE},
                {dcst.STAKE},
                {dcst.TRUST},
                {dcst.VTRUST},
                {dcst.LAST_UPDATED},
                {dcst.IP},
                {dcst.IP_TYPE},
                {dcst.PORT},
                {dcst.PROTOCOL},
                {dcst.NODE_ID}
            )
            SELECT
                {dcst.HOTKEY},
                {dcst.COLDKEY},
                {dcst.INCENTIVE},
                {dcst.NETUID},
                {dcst.ALPHA_STAKE},
                {dcst.TAO_STAKE},
                {dcst.STAKE},
                {dcst.TRUST},
                {dcst.VTRUST},
                {dcst.LAST_UPDATED},
                {dcst.IP},
                {dcst.IP_TYPE},
                {dcst.PORT},
                {dcst.PROTOCOL},
                {dcst.NODE_ID}
            FROM {dcst.NODES_TABLE}
            WHERE {dcst.NETUID} = $1
        """,
        NETUID,
    )
    logger.debug(f"Truncating node info table for NETUID {NETUID}")
    await connection.execute(f"DELETE FROM {dcst.NODES_TABLE} WHERE {dcst.NETUID} = $1", NETUID)

    # Get length of nodes table to check if migration was successful
    query = f"""
        SELECT COUNT(*) FROM {dcst.NODES_TABLE}
        WHERE {dcst.NETUID} = $1
    """
    node_entries = await connection.fetchval(query, NETUID)
    logger.debug(f"Node entries: {node_entries}")


async def get_vali_node_id(substrate: SubstrateInterface, ss58_address: str) -> str | None:
    _, uid = query_substrate(substrate, "SubtensorModule", "Uids", [NETUID, ss58_address], return_value=True)
    return uid


async def get_node_id_by_hotkey(hotkey: str, psql_db: PSQLDB) -> int | None:
    """Get node_id by hotkey for the current NETUID"""
    async with await psql_db.connection() as connection:
        connection: Connection
        query = f"""
            SELECT {dcst.NODE_ID} FROM {dcst.NODES_TABLE}
            WHERE {dcst.HOTKEY} = $1 AND {dcst.NETUID} = $2
        """
        return await connection.fetchval(query, hotkey, NETUID)
        
        <|MERGE_RESOLUTION|>--- conflicted
+++ resolved
@@ -13,24 +13,6 @@
 
 logger = get_logger(__name__)
 
-<<<<<<< HEAD
-async def _blacklist_nodes(hotkeys: list[str], psql_db: PSQLDB) -> None:
-    """Add nodes to the blacklisted_nodes table"""
-    if not hotkeys:
-        return
-        
-    logger.info(f"NODES ARE BEING BLACKLISTED {hotkeys}")
-    async with await psql_db.connection() as connection:
-        connection: Connection
-        query = f"""
-            INSERT INTO blacklisted_nodes ({dcst.HOTKEY}, {dcst.NETUID})
-            SELECT UNNEST($1::text[]), $2
-            ON CONFLICT ({dcst.HOTKEY}, {dcst.NETUID}) DO NOTHING
-        """
-        await connection.execute(query, hotkeys, NETUID)
-
-=======
->>>>>>> f10bb32e
 async def get_eligible_nodes(psql_db: PSQLDB) -> list[Node]:
     """
     Get all nodes eligible for tasks.
