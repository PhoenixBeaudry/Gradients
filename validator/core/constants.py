--- conflicted
+++ resolved
@@ -158,7 +158,6 @@
 MAX_CONCURRENT_EVALUATIONS = 1
 MAX_TIME_DELAY_TO_FIND_MINERS = 1  # hours
 
-<<<<<<< HEAD
 PERCENTAGE_OF_TASKS_THAT_SHOULD_BE_INSTRUCT_TEXT = 0.4
 PERCENTAGE_OF_TASKS_THAT_SHOULD_BE_IMAGE = 0.5
 PERCENTAGE_OF_TASKS_THAT_SHOULD_BE_DPO = 0.1
@@ -166,12 +165,7 @@
     1 - PERCENTAGE_OF_TASKS_THAT_SHOULD_BE_INSTRUCT_TEXT
     - PERCENTAGE_OF_TASKS_THAT_SHOULD_BE_IMAGE
     - PERCENTAGE_OF_TASKS_THAT_SHOULD_BE_DPO
-=======
-PERCENTAGE_OF_TASKS_THAT_SHOULD_BE_INSTRUCT_TEXT = 0.45  # image is currently 1 minus DPO minus this
-PERCENTAGE_OF_TASKS_THAT_SHOULD_BE_DPO = 0.0
-PERCENTAGE_OF_TASKS_THAT_SHOULD_BE_IMAGE = (
-    1 - PERCENTAGE_OF_TASKS_THAT_SHOULD_BE_DPO - PERCENTAGE_OF_TASKS_THAT_SHOULD_BE_INSTRUCT_TEXT
->>>>>>> 84ed84a0
+
 )
 PERCENTAGE_OF_IMAGE_SYNTHS_SHOULD_BE_STYLE = (
     0.5  # person synth chance is 1 minus this (only for sdxl models, flux is always person)
@@ -225,16 +219,10 @@
 IMAGE_RESOLUTION_STEP = 64  # Ensures we get resolutions divisible by 64
 
 # scoring stuff
-<<<<<<< HEAD
 INSTRUCT_TEXT_TASK_SCORE_WEIGHT = 0.3
 IMAGE_TASK_SCORE_WEIGHT = 0.4
 DPO_TASK_SCORE_WEIGHT = 0.3
 GRPO_TASK_SCORE_WEIGHT = 1 - INSTRUCT_TEXT_TASK_SCORE_WEIGHT - IMAGE_TASK_SCORE_WEIGHT - DPO_TASK_SCORE_WEIGHT
-=======
-INSTRUCT_TEXT_TASK_SCORE_WEIGHT = 0.45
-IMAGE_TASK_SCORE_WEIGHT = 0.55
-DPO_TASK_SCORE_WEIGHT = 1 - INSTRUCT_TEXT_TASK_SCORE_WEIGHT - IMAGE_TASK_SCORE_WEIGHT
->>>>>>> 84ed84a0
 
 SEVEN_DAY_SCORE_WEIGHT = 0.4
 THREE_DAY_SCORE_WEIGHT = 0.3
