--- conflicted
+++ resolved
@@ -4,11 +4,7 @@
 import logging
 import yaml
 from math import ceil
-<<<<<<< HEAD
-from math import ceil
-=======
 from datetime import datetime
->>>>>>> e3c13d4d
 import torch
 from axolotl.common.datasets import load_datasets
 from axolotl.utils.models import load_tokenizer
