#!/usr/bin/env python3
import os
import argparse
import logging
import yaml
from math import ceil
import torch
from axolotl.common.datasets import load_datasets
from axolotl.utils.models import load_tokenizer
from axolotl.cli.config import load_cfg
from axolotl.cli.args import TrainerCliArgs
from transformers import (
    TrainingArguments,
    Trainer,
    DataCollatorForSeq2Seq,
    EarlyStoppingCallback,
    SchedulerType,
    AutoModelForCausalLM
)
import time
from transformers import TrainerCallback, TrainerControl, TrainerState
import optuna
import bitsandbytes as bnb
from peft import LoraConfig, get_peft_model, prepare_model_for_kbit_training

# Disable parallel tokenizer threads to avoid warnings
os.environ["TOKENIZERS_PARALLELISM"] = "false"


###### Custom Callbacks ########################
class TimeLimitCallback(TrainerCallback):
    """Stop training after a fixed number of hours."""

    def __init__(self, max_hours: float):
        """
        Args:
            max_hours: training time budget in hours
        """
        self.max_seconds = max_hours * 3600.0
        self.start_time: float | None = None

    def on_train_begin(self, args, state: TrainerState, control: TrainerControl, **kwargs):
        # record the training start time
        self.start_time = time.time()
        return control

    def on_step_end(self, args, state: TrainerState, control: TrainerControl, **kwargs):
        # only check once we've started
        if self.start_time is None:
            return control
        elapsed = time.time() - self.start_time
        if elapsed >= self.max_seconds:
            print(f"\n⏱️  Reached time limit of {self.max_seconds/3600:.2f}h — stopping training.")
            control.should_training_stop = True
        return control
    
class OptunaPruningCallback(TrainerCallback):
    """
    Reports ``eval_loss`` back to Optuna at every evaluation and raises
    ``optuna.TrialPruned`` when the trial should stop early.
    """

    def __init__(self, trial: optuna.Trial, monitor: str = "eval_loss"):
        self._trial = trial
        self._monitor = monitor

    def on_evaluate(self, args, state, control, metrics, **kwargs):
        if self._monitor not in metrics:
            return  # nothing to report
        step = state.global_step
        value = float(metrics[self._monitor])
        # Send metric to Optuna
        self._trial.report(value, step)
        # Ask Optuna whether the trial should be pruned
        if self._trial.should_prune():
            raise optuna.TrialPruned(
                f"Trial pruned at step {step}: {self._monitor}={value}"
            )
        
def add_optuna_callback_if_needed(callbacks: list[TrainerCallback]):
    storage_url = os.getenv("OPTUNA_STORAGE")
    study_name  = os.getenv("OPTUNA_STUDY_NAME")
    trial_id    = os.getenv("OPTUNA_TRIAL_ID")
    if not (storage_url and study_name and trial_id):
        return  # not an HPO child

    study = optuna.load_study(study_name=study_name, storage=storage_url)
    trial  = optuna.trial.Trial(study, trial_id=int(trial_id))
    callbacks.append(OptunaPruningCallback(trial, monitor="eval_loss"))

#######################################################



def parse_args():
    parser = argparse.ArgumentParser(description="Train a causal LM with SFT or DPO")
    parser.add_argument("--config", type=str, required=True, help="Path to YAML config file")
    return parser.parse_args()


def load_config(path: str) -> dict:
    with open(path, 'r') as f:
        return yaml.safe_load(f)


def setup_logger() -> logging.Logger:
    logging.basicConfig(
        level=logging.INFO,
        format="%(asctime)s %(levelname)s %(message)s"
    )
    return logging.getLogger(__name__)

def load_model(model_name: str, cfg: dict) -> AutoModelForCausalLM:
    device_map = {"": torch.cuda.current_device()} 
    common_kwargs = {
        'use_auth_token': cfg.get('hub_token'),
        'load_in_8bit': bool(cfg.get('load_in_8bit', False)),
        'torch_dtype': torch.bfloat16,
    }
    try:
        return AutoModelForCausalLM.from_pretrained(
            model_name,
            attn_implementation='flash_attention_3',
            trust_remote_code=True,
            device_map=device_map,
            **common_kwargs
        )
    except:
        try:
            return AutoModelForCausalLM.from_pretrained(
                model_name,
                attn_implementation='flash_attention_2',
                trust_remote_code=True,
                device_map=device_map,
                **common_kwargs
            )
        except Exception:
            return AutoModelForCausalLM.from_pretrained(model_name, trust_remote_code=True, device_map=device_map, **common_kwargs)


def apply_lora_adapter(model: AutoModelForCausalLM, cfg: dict) -> AutoModelForCausalLM:
    if get_peft_model is None:
        raise ImportError("peft library is required for LoRA adapters.")

    if cfg.get('load_in_8bit', False):
        model = prepare_model_for_kbit_training(model)

    # Determine target modules for LoRA
    targets = cfg.get('target_modules') or []
    if not targets:
        for name, module in model.named_modules():
            if isinstance(module, torch.nn.Linear) and any(x in name.lower() for x in ('attn', 'attention')):
                targets.append(name.split('.')[-1])
        targets = list(set(targets))
        if not targets:
            raise ValueError("Could not auto-detect attention modules for LoRA. Please set 'target_modules' in config.")

    peft_config = LoraConfig(
        r=int(cfg.get('lora_r', 16)),
        lora_alpha=int(cfg.get('lora_r', 16))*2,
        target_modules=targets,
        lora_dropout=float(cfg.get('lora_dropout', 0.05)),
        bias='none',
        task_type='CAUSAL_LM'
    )
    return get_peft_model(model, peft_config)


def build_trainer(cfg: dict, model, tokenizer, train_ds, eval_ds):
    # ── SFT Trainer ────────────────────────────────────────
    #### Callbacks ####
    callbacks = []
    if cfg.get('early_stopping', True):
        callbacks.append(
            EarlyStoppingCallback(early_stopping_patience=cfg.get('early_stopping_patience', 8), early_stopping_threshold=1e-4)
        )
    max_hours = int(cfg.get('hours_to_complete'))
    if max_hours is not None:
        callbacks.append(TimeLimitCallback(max_hours*0.9))

    if cfg["hpo_run"]:
        add_optuna_callback_if_needed(callbacks)
    ###################

    ##### Training Arguments ####
    hf_kwargs = {}
    if not cfg["hpo_run"]:
        hf_kwargs = {
            'hub_model_id': cfg['hub_model_id'],
            'hub_token': cfg['hub_token'],
            'hub_strategy': cfg['hub_strategy'],
            'push_to_hub': True,
        }
    else:
        hf_kwargs = {
            'max_steps': cfg['max_steps'],
        }
    tf_args = TrainingArguments(
        output_dir=cfg['output_dir'],
        gradient_accumulation_steps=int(cfg['gradient_accumulation_steps']),
        per_device_train_batch_size=int(cfg['micro_batch_size']),
        per_device_eval_batch_size=int(cfg['micro_batch_size']),
        dataloader_num_workers=int(cfg['dataloader_num_workers']),
        num_train_epochs=int(cfg['num_epochs']),
        learning_rate=float(cfg['learning_rate']),
        optim=cfg['optimizer'],
        lr_scheduler_type=SchedulerType.COSINE,
        logging_steps=int(cfg['logging_steps']),
        eval_strategy='steps',
        save_strategy='best',
        eval_steps=int(cfg['eval_steps']),
        save_steps=int(cfg['save_steps']),
        save_total_limit=int(cfg['save_total_limit']),
        metric_for_best_model=cfg['metric_for_best_model'],
        greater_is_better=bool(cfg['greater_is_better']),
        weight_decay=float(cfg['weight_decay']),
        run_name=cfg['wandb_run'],
        warmup_steps=cfg['warmup_steps'],
        report_to="wandb",
        auto_find_batch_size=True,
        gradient_checkpointing=True,
        gradient_checkpointing_kwargs={"use_reentrant": False},
        bf16=True,
        use_liger_kernel=True,
        load_best_model_at_end=True,
        **hf_kwargs,
    )
    #####################################
    logger = setup_logger()
    logger.info("Initializing SFT Trainer")
    data_collator = DataCollatorForSeq2Seq(
        tokenizer,
        model=model,                     # passes label_pad_token_id=-100 automatically
        padding="longest",               # dynamic per mini‑batch
        pad_to_multiple_of=8,            # keeps TensorCores happy; optional
    )
    return Trainer(
        model=model,
        args=tf_args,
        train_dataset=train_ds,
        eval_dataset=eval_ds,
        processing_class=tokenizer,
        callbacks=callbacks,
        data_collator=data_collator
    )



def main():
    args = parse_args()
    cfg = load_config(args.config)

    ### Temp Axolotl Config to generate Dataset and Model
    axo_cfg = load_cfg(args.config)
    #####################################################

    logger = setup_logger()
    
    # Performance flags
    torch.backends.cuda.matmul.allow_tf32 = True
    torch.backends.cudnn.benchmark = True

    logger.info("Loaded config from %s", args.config)
    
    # after loading cfg...
    dataset_meta = load_datasets(cfg=axo_cfg, cli_args=TrainerCliArgs())
    tokenizer = load_tokenizer(axo_cfg)

    if any(k in cfg["base_model"].lower() for k in ("qwen", "mistral", "starcode")):
        if tokenizer.pad_token_id is None:
            tokenizer.pad_token = tokenizer.eos_token
        tokenizer.padding_side = "left"

    model = load_model(cfg['base_model'], cfg)
    if cfg.get('adapter') == 'lora':
        model = apply_lora_adapter(model, cfg)

    if not cfg["hpo_run"]:
        train_dataset = dataset_meta.train_dataset
        eval_dataset = dataset_meta.eval_dataset
    else:
        # ── HPO trial: auto‑subset the corpus ───────────────────────────────────
        # 1. compute target subset sizes
        n_train = len(dataset_meta.train_dataset)
        target_train = min(
            50_000,
<<<<<<< HEAD
            max(1_024, ceil(n_train * 0.02))
=======
            max(1_024, ceil(n_train * 0.1))
>>>>>>> 1b5df942
        )

        n_eval = len(dataset_meta.eval_dataset)
        target_eval = min(
<<<<<<< HEAD
            max(256, ceil(target_train * 0.25)),
=======
            max(512, ceil(target_train * 0.25)),
>>>>>>> 1b5df942
            n_eval                                    # never exceed full eval set
        )

        # 2. deterministic shuffle so every trial sees identical data
        train_subset = dataset_meta.train_dataset.shuffle(seed=42)
        eval_subset  = dataset_meta.eval_dataset.shuffle(seed=42)

        # 3. slice
        train_dataset = train_subset.select(range(target_train))
        eval_dataset  = eval_subset.select(range(target_eval))

    trainer = build_trainer(cfg, model, tokenizer, train_dataset, eval_dataset)

    logger.info("Starting Full Model Training...")

    trainer.train()



if __name__ == '__main__':
    main()<|MERGE_RESOLUTION|>--- conflicted
+++ resolved
@@ -3,6 +3,7 @@
 import argparse
 import logging
 import yaml
+from math import ceil
 from math import ceil
 import torch
 from axolotl.common.datasets import load_datasets
@@ -172,7 +173,7 @@
     callbacks = []
     if cfg.get('early_stopping', True):
         callbacks.append(
-            EarlyStoppingCallback(early_stopping_patience=cfg.get('early_stopping_patience', 8), early_stopping_threshold=1e-4)
+            EarlyStoppingCallback(early_stopping_patience=cfg.get('early_stopping_patience', 8))
         )
     max_hours = int(cfg.get('hours_to_complete'))
     if max_hours is not None:
@@ -284,20 +285,12 @@
         n_train = len(dataset_meta.train_dataset)
         target_train = min(
             50_000,
-<<<<<<< HEAD
             max(1_024, ceil(n_train * 0.02))
-=======
-            max(1_024, ceil(n_train * 0.1))
->>>>>>> 1b5df942
         )
 
         n_eval = len(dataset_meta.eval_dataset)
         target_eval = min(
-<<<<<<< HEAD
             max(256, ceil(target_train * 0.25)),
-=======
-            max(512, ceil(target_train * 0.25)),
->>>>>>> 1b5df942
             n_eval                                    # never exceed full eval set
         )
 
