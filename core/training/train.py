#!/usr/bin/env python3
import os
import argparse
import logging
import yaml
from math import ceil
from datetime import datetime
import torch
from axolotl.common.datasets import load_datasets
from axolotl.utils.models import load_tokenizer
from axolotl.cli.config import load_cfg
from axolotl.cli.args import TrainerCliArgs
from transformers import (
    TrainingArguments,
    Trainer,
    DataCollatorForSeq2Seq,
    EarlyStoppingCallback,
    SchedulerType,
    AutoModelForCausalLM
)
import time
from transformers import TrainerCallback, TrainerControl, TrainerState
import optuna
import bitsandbytes as bnb
from peft import LoraConfig, get_peft_model, prepare_model_for_kbit_training

# Disable parallel tokenizer threads to avoid warnings
os.environ["TOKENIZERS_PARALLELISM"] = "false"


###### Custom Callbacks ########################
class TimeLimitCallback(TrainerCallback):
    """Stop training after a fixed number of hours."""

    def __init__(self, max_seconds: float):
        """
        Args:
            max_hours: training time budget in hours
        """
        self.max_seconds = max_seconds
        self.start_time: float | None = None

    def on_train_begin(self, args, state: TrainerState, control: TrainerControl, **kwargs):
        # record the training start time
        self.start_time = time.time()
        return control

    def on_step_end(self, args, state: TrainerState, control: TrainerControl, **kwargs):
        # only check once we've started
        if self.start_time is None:
            return control
        elapsed = time.time() - self.start_time
        if elapsed >= self.max_seconds:
            print(f"\n⏱️  Reached time limit of {self.max_seconds/3600:.2f}h — stopping training.")
            control.should_training_stop = True
        return control
    
class OptunaPruningCallback(TrainerCallback):
    """
    Reports ``eval_loss`` back to Optuna at every evaluation and raises
    ``optuna.TrialPruned`` when the trial should stop early.
    """

    def __init__(self, trial: optuna.Trial, monitor: str = "eval_loss"):
        self._trial = trial
        self._monitor = monitor

    def on_evaluate(self, args, state, control, metrics, **kwargs):
        if self._monitor not in metrics:
            return  # nothing to report
        step = state.global_step
        value = float(metrics[self._monitor])
        # Send metric to Optuna
        self._trial.report(value, step)
        # Ask Optuna whether the trial should be pruned
        if self._trial.should_prune():
            raise optuna.TrialPruned(
                f"Trial pruned at step {step}: {self._monitor}={value}"
            )
        
def add_optuna_callback_if_needed(callbacks: list[TrainerCallback]):
    storage_url = os.getenv("OPTUNA_STORAGE")
    study_name  = os.getenv("OPTUNA_STUDY_NAME")
    trial_id    = os.getenv("OPTUNA_TRIAL_ID")
    if not (storage_url and study_name and trial_id):
        return  # not an HPO child

    study = optuna.load_study(study_name=study_name, storage=storage_url)
    trial  = optuna.trial.Trial(study, trial_id=int(trial_id))
    callbacks.append(OptunaPruningCallback(trial, monitor="eval_loss"))

#######################################################



def parse_args():
    parser = argparse.ArgumentParser(description="Train a causal LM with SFT or DPO")
    parser.add_argument("--config", type=str, required=True, help="Path to YAML config file")
    return parser.parse_args()


def load_config(path: str) -> dict:
    with open(path, 'r') as f:
        return yaml.safe_load(f)


def setup_logger() -> logging.Logger:
    logging.basicConfig(
        level=logging.INFO,
        format="%(asctime)s %(levelname)s %(message)s"
    )
    return logging.getLogger(__name__)

def load_model(model_name: str, cfg: dict) -> AutoModelForCausalLM:
    device_map = {"": torch.cuda.current_device()} 
    common_kwargs = {
        'use_auth_token': cfg.get('hub_token'),
        'load_in_8bit': bool(cfg.get('load_in_8bit', False)),
        'torch_dtype': torch.bfloat16,
    }
    try:
        return AutoModelForCausalLM.from_pretrained(
            model_name,
            attn_implementation='flash_attention_3',
            trust_remote_code=True,
            device_map=device_map,
            **common_kwargs
        )
    except:
        try:
            return AutoModelForCausalLM.from_pretrained(
                model_name,
                attn_implementation='flash_attention_2',
                trust_remote_code=True,
                device_map=device_map,
                **common_kwargs
            )
        except Exception:
            return AutoModelForCausalLM.from_pretrained(model_name, trust_remote_code=True, device_map=device_map, **common_kwargs)


def apply_lora_adapter(model: AutoModelForCausalLM, cfg: dict) -> AutoModelForCausalLM:
    if get_peft_model is None:
        raise ImportError("peft library is required for LoRA adapters.")

    if cfg.get('load_in_8bit', False):
        model = prepare_model_for_kbit_training(model)

    # Determine target modules for LoRA
    targets = cfg.get('target_modules') or []
    if not targets:
        for name, module in model.named_modules():
            if isinstance(module, torch.nn.Linear) and any(x in name.lower() for x in ('attn', 'attention')):
                targets.append(name.split('.')[-1])
        targets = list(set(targets))
        if not targets:
            raise ValueError("Could not auto-detect attention modules for LoRA. Please set 'target_modules' in config.")

    peft_config = LoraConfig(
        r=int(cfg.get('lora_r', 16)),
        lora_alpha=int(cfg.get('lora_r', 16))*2,
        target_modules=targets,
        lora_dropout=float(cfg.get('lora_dropout', 0.05)),
        bias='none',
        task_type='CAUSAL_LM'
    )
    return get_peft_model(model, peft_config)


def build_trainer(cfg: dict, model, tokenizer, train_ds, eval_ds):
    # ── SFT Trainer ────────────────────────────────────────
    #### Callbacks ####
    callbacks = []
    if cfg.get('early_stopping', True):
        callbacks.append(
            EarlyStoppingCallback(early_stopping_patience=cfg.get('early_stopping_patience', 8), early_stopping_threshold=1e-4)
        )
    
    # calculate time left for job
    time_remaining = datetime.fromisoformat(cfg['required_finish_time']) - datetime.now()
    seconds_remaining = max(0.0, time_remaining.total_seconds())

    if seconds_remaining is not None:
        callbacks.append(TimeLimitCallback(seconds_remaining*0.95))

    if cfg["hpo_run"]:
        add_optuna_callback_if_needed(callbacks)
    ###################

    ##### Training Arguments ####
    hf_kwargs = {}
    if not cfg["hpo_run"]:
        hf_kwargs = {
            'hub_model_id': cfg['hub_model_id'],
            'hub_token': cfg['hub_token'],
            'hub_strategy': cfg['hub_strategy'],
            'push_to_hub': True,
        }
    tf_args = TrainingArguments(
        output_dir=cfg['output_dir'],
        gradient_accumulation_steps=int(cfg['gradient_accumulation_steps']),
        per_device_train_batch_size=int(cfg['micro_batch_size']),
        per_device_eval_batch_size=int(cfg['micro_batch_size']),
        dataloader_num_workers=int(cfg['dataloader_num_workers']),
        max_steps=int(cfg['max_steps']),
        learning_rate=float(cfg['learning_rate']),
        optim=cfg['optimizer'],
        lr_scheduler_type=SchedulerType.COSINE,
        logging_steps=int(cfg['logging_steps']),
        eval_strategy='steps',
        save_strategy='best',
        eval_steps=int(cfg['eval_steps']),
        save_steps=int(cfg['save_steps']),
        save_total_limit=int(cfg['save_total_limit']),
        metric_for_best_model=cfg['metric_for_best_model'],
        greater_is_better=bool(cfg['greater_is_better']),
        weight_decay=float(cfg['weight_decay']),
        run_name=cfg['wandb_run'],
        warmup_steps=cfg['warmup_steps'],
        report_to="wandb",
        auto_find_batch_size=True,
        gradient_checkpointing=True,
        gradient_checkpointing_kwargs={"use_reentrant": False},
        bf16=True,
        use_liger_kernel=True,
        load_best_model_at_end=True,
        **hf_kwargs,
    )
    #####################################
    logger = setup_logger()
    logger.info("Initializing SFT Trainer")
    data_collator = DataCollatorForSeq2Seq(
        tokenizer,
        model=model,                     # passes label_pad_token_id=-100 automatically
        padding="longest",               # dynamic per mini‑batch
        pad_to_multiple_of=8,            # keeps TensorCores happy; optional
    )
    return Trainer(
        model=model,
        args=tf_args,
        train_dataset=train_ds,
        eval_dataset=eval_ds,
        processing_class=tokenizer,
        callbacks=callbacks,
        data_collator=data_collator
    )



def main():
    args = parse_args()
    cfg = load_config(args.config)

    ### Temp Axolotl Config to generate Dataset and Model
    axo_cfg = load_cfg(args.config)
    #####################################################

    logger = setup_logger()
    
    # Performance flags
    torch.backends.cuda.matmul.allow_tf32 = True
    torch.backends.cudnn.benchmark = True

    logger.info("Loaded config from %s", args.config)
    
    # after loading cfg...
    dataset_meta = load_datasets(cfg=axo_cfg, cli_args=TrainerCliArgs())
    tokenizer = load_tokenizer(axo_cfg)
<<<<<<< HEAD
    
=======

>>>>>>> d3a368b6
    if any(k in cfg["base_model"].lower() for k in ("qwen", "mistral", "starcode")):
        if tokenizer.pad_token_id is None:
            tokenizer.pad_token = tokenizer.eos_token
        tokenizer.padding_side = "left"

    model = load_model(cfg['base_model'], cfg)
    if cfg.get('adapter') == 'lora':
        model = apply_lora_adapter(model, cfg)

    if not cfg["hpo_run"]:
        train_dataset = dataset_meta.train_dataset
        eval_frac = min(0.03, 10_000 / len(train_dataset))   # 3 % or 10 k, whichever smaller
        eval_dataset   = train_dataset.shuffle(seed=42).select(range(int(eval_frac * len(train_dataset))))
    else:
        # ── HPO trial: auto‑subset the corpus ───────────────────────────────────
        # 1. compute target subset sizes
        n_train = len(dataset_meta.train_dataset)
        target_train = min(
            50_000,
            max(1_024, ceil(n_train * 0.02))
        )

        n_eval = len(dataset_meta.eval_dataset)
        target_eval = min(
            max(256, ceil(target_train * 0.25)),
            n_eval                                    # never exceed full eval set
        )

        # 2. deterministic shuffle so every trial sees identical data
        train_subset = dataset_meta.train_dataset.shuffle(seed=42)
        eval_subset  = dataset_meta.eval_dataset.shuffle(seed=42)

        # 3. slice
        train_dataset = train_subset.select(range(target_train))
        eval_dataset  = eval_subset.select(range(target_eval))

    trainer = build_trainer(cfg, model, tokenizer, train_dataset, eval_dataset)

    logger.info("Starting Full Model Training...")

    trainer.train()



if __name__ == '__main__':
    main()<|MERGE_RESOLUTION|>--- conflicted
+++ resolved
@@ -266,11 +266,7 @@
     # after loading cfg...
     dataset_meta = load_datasets(cfg=axo_cfg, cli_args=TrainerCliArgs())
     tokenizer = load_tokenizer(axo_cfg)
-<<<<<<< HEAD
-    
-=======
-
->>>>>>> d3a368b6
+
     if any(k in cfg["base_model"].lower() for k in ("qwen", "mistral", "starcode")):
         if tokenizer.pad_token_id is None:
             tokenizer.pad_token = tokenizer.eos_token
