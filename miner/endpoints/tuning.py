--- conflicted
+++ resolved
@@ -119,45 +119,6 @@
 
 async def tune_model_grpo(
     train_request: TrainRequestGrpo,
-<<<<<<< HEAD
-=======
-    worker_config: WorkerConfig = Depends(get_worker_config),
-):
-    global current_job_finish_time
-    logger.info("Starting model tuning.")
-
-    current_job_finish_time = datetime.now() + timedelta(hours=train_request.hours_to_complete)
-    logger.info(f"Job received is {train_request}")
-
-    try:
-        logger.info(train_request.file_format)
-        if train_request.file_format != FileFormat.HF:
-            if train_request.file_format == FileFormat.S3:
-                train_request.dataset = await download_s3_file(train_request.dataset)
-                logger.info(train_request.dataset)
-                train_request.file_format = FileFormat.JSON
-
-    except ValueError as e:
-        raise HTTPException(status_code=400, detail=str(e))
-
-    job = create_job_text(
-        job_id=str(train_request.task_id),
-        dataset=train_request.dataset,
-        model=train_request.model,
-        dataset_type=train_request.dataset_type,
-        file_format=train_request.file_format,
-        expected_repo_name=train_request.expected_repo_name,
-    )
-    logger.info(f"Created job {job}")
-    worker_config.trainer.enqueue_job(job)
-
-    return {"message": "Training job enqueued.", "task_id": job.job_id}
-
-
-async def tune_model_diffusion(
-    train_request: TrainRequestImage,
-    worker_config: WorkerConfig = Depends(get_worker_config),
->>>>>>> f10bb32e
 ):
     logger.info("Starting model tuning.")
 
@@ -249,7 +210,6 @@
 ) -> MinerTaskResponse:
     try:
         logger.info("An offer has come through")
-<<<<<<< HEAD
         logger.info(f"Model: {request.model.lower()}, Time: {request.hours_to_complete}")
         if request.task_type == TaskType.INSTRUCTTEXTTASK:
             logger.info("Task Type: Instruct")
@@ -258,11 +218,6 @@
         if request.task_type == TaskType.GRPOTASK:
             logger.info("Task Type: GRPO")
 
-=======
-        # You will want to optimise this as a miner
-        global current_job_finish_time
-        current_time = datetime.now()
->>>>>>> f10bb32e
         if request.task_type not in [TaskType.INSTRUCTTEXTTASK, TaskType.DPOTASK, TaskType.GRPOTASK]:
             return MinerTaskResponse(
                 message=f"This endpoint only accepts text tasks: "
@@ -447,17 +402,6 @@
     router.add_api_route(
         "/start_training_grpo/",
         tune_model_grpo,
-<<<<<<< HEAD
-=======
-        tags=["Subnet"],
-        methods=["POST"],
-        response_model=TrainResponse,
-        dependencies=[Depends(blacklist_low_stake), Depends(verify_request)],
-    )
-    router.add_api_route(
-        "/start_training_image/",
-        tune_model_diffusion,
->>>>>>> f10bb32e
         tags=["Subnet"],
         methods=["POST"],
         response_model=TrainResponse,
