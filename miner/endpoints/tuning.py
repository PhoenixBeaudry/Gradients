--- conflicted
+++ resolved
@@ -56,7 +56,52 @@
 
 async def tune_model_text(
     train_request: TrainRequestText,
-    # worker_config: WorkerConfig = Depends(get_worker_config), # Removed
+):
+    # global current_job_finish_time # Removed
+    logger.info("Starting model tuning.")
+
+    required_finish_time = (datetime.now() + timedelta(hours=train_request.hours_to_complete))
+    logger.info(f"Job received is {train_request}")
+
+    try:
+        logger.info(train_request.file_format)
+        if train_request.file_format != FileFormat.HF:
+            if train_request.file_format == FileFormat.S3:
+                train_request.dataset = await download_s3_file(train_request.dataset)
+                logger.info(train_request.dataset)
+                train_request.file_format = FileFormat.JSON
+
+    except ValueError as e:
+        raise HTTPException(status_code=400, detail=str(e))
+
+    job = create_job_text(
+        job_id=str(train_request.task_id),
+        dataset=train_request.dataset,
+        model=train_request.model,
+        dataset_type=train_request.dataset_type,
+        file_format=train_request.file_format,
+        expected_repo_name=train_request.expected_repo_name,
+        required_finish_time=required_finish_time
+    )
+    logger.info(f"Created job {job}")
+    # worker_config.trainer.enqueue_job(job) # Replaced with RQ
+    # Calculate timeout based on time remaining
+    rq_job = rq_queue.enqueue(
+        start_tuning_container,
+        job,
+        job_timeout=int(train_request.hours_to_complete * 3600 * 1.05), # Add timeout buffer
+        result_ttl=86400, # Keep result for 1 day
+        failure_ttl=86400,  # Keep failure info for 1 day
+        job_id=job.job_id
+    )
+    logger.info(f"Enqueued job {rq_job.id} to RQ")
+
+    return {"message": "Training job enqueued.", "task_id": job.job_id}
+
+
+async def tune_model_grpo(
+    train_request: TrainRequestGrpo,
+    worker_config: WorkerConfig = Depends(get_worker_config),
 ):
     # global current_job_finish_time # Removed
     logger.info("Starting model tuning.")
@@ -212,25 +257,25 @@
 ) -> MinerTaskResponse:
     try:
         logger.info("An offer has come through")
-<<<<<<< HEAD
         logger.info(f"Model: {request.model.lower()}, Time: {request.hours_to_complete}")
         if request.task_type == TaskType.INSTRUCTTEXTTASK:
             logger.info("Task Type: Instruct")
         if request.task_type == TaskType.DPOTASK:
             logger.info("Task Type: DPO")
 
-        if request.task_type not in [TaskType.INSTRUCTTEXTTASK, TaskType.DPOTASK]:
-=======
-        # You will want to optimise this as a miner
-        global current_job_finish_time
-        current_time = datetime.now()
         if request.task_type not in [TaskType.INSTRUCTTEXTTASK, TaskType.DPOTASK, TaskType.GRPOTASK]:
->>>>>>> 70b34363
             return MinerTaskResponse(
                 message=f"This endpoint only accepts text tasks: "
                         f"{TaskType.INSTRUCTTEXTTASK}, {TaskType.DPOTASK} and {TaskType.GRPOTASK}",
                 accepted=False
             )
+        if request.task_type == TaskType.INSTRUCTTEXTTASK:
+            logger.info("Task Type: Instruct")
+            
+        if request.task_type == TaskType.DPOTASK:
+            logger.info("Task Type: DPO")
+
+        
         if "qwen3" in request.model.lower():
             return MinerTaskResponse(
                 message=f"This endpoint does not currently support Qwen3."
@@ -427,6 +472,14 @@
         tags=["Subnet"],
         methods=["POST"],
         response_model=TrainResponse,
+        dependencies=[Depends(blacklist_low_stake)],
+    )
+    router.add_api_route(
+        "/start_training_grpo/",
+        tune_model_grpo,
+        tags=["Subnet"],
+        methods=["POST"],
+        response_model=TrainResponse,
         dependencies=[Depends(blacklist_low_stake), Depends(verify_request)],
     )
     router.add_api_route(
