--- conflicted
+++ resolved
@@ -128,11 +128,16 @@
     elif config["model_params_count"] < 40_000_000_000:
         config["learning_rate"] = 1e-5
 
-<<<<<<< HEAD
 
     # RL specific params
-    if isinstance(dataset_type, DPODatasetType):
+    if isinstance(dataset_type, DpoDatasetType):
         config["rl"] = "dpo"
+    elif isinstance(dataset_type, GrpoDatasetType):
+        filename, reward_funcs_names = create_reward_funcs_file(
+            [reward_function.reward_func for reward_function in dataset_type.reward_functions], task_id
+            )
+        config["trl"]["reward_funcs"] = [f"{filename}.{func_name}" for func_name in reward_funcs_names]
+        config["trl"]["reward_weights"] = [reward_function.reward_weight for reward_function in dataset_type.reward_functions]
         config["rl_beta"] = 0.1
 
     hf_cfg = AutoConfig.from_pretrained(model)
@@ -147,16 +152,6 @@
         logger.info(f"Sequence Length set to: {max_pos}")
     else:
         config["sequence_len"] = desired_len
-=======
-    if isinstance(dataset_type, DpoDatasetType):
-        config["rl"] = "dpo"
-    elif isinstance(dataset_type, GrpoDatasetType):
-        filename, reward_funcs_names = create_reward_funcs_file(
-            [reward_function.reward_func for reward_function in dataset_type.reward_functions], task_id
-            )
-        config["trl"]["reward_funcs"] = [f"{filename}.{func_name}" for func_name in reward_funcs_names]
-        config["trl"]["reward_weights"] = [reward_function.reward_weight for reward_function in dataset_type.reward_functions]
->>>>>>> 70b34363
 
     config["mlflow_experiment_name"] = dataset
 
@@ -232,17 +227,7 @@
     expected_repo_name: str | None,
     required_finish_time: datetime
 ):
-<<<<<<< HEAD
     return DiffusionJob(job_id=job_id, model=model, dataset_zip=dataset_zip, model_type=model_type, expected_repo_name=expected_repo_name, required_finish_time=required_finish_time)
-=======
-    return DiffusionJob(
-        job_id=job_id,
-        model=model,
-        dataset_zip=dataset_zip,
-        model_type=model_type,
-        expected_repo_name=expected_repo_name,
-    )
->>>>>>> 70b34363
 
 
 def create_job_text(
@@ -301,16 +286,11 @@
         raise # Re-raise the exception to fail the job
 
     prepare_dataset(
-<<<<<<< HEAD
-        training_images_zip_path=downloaded_local_zip_path, # Use the downloaded path
-        training_images_repeat=cst.DIFFUSION_SDXL_REPEATS if job.model_type == ImageModelType.SDXL else cst.DIFFUSION_FLUX_REPEATS,
-=======
         training_images_zip_path=job.dataset_zip,
         training_images_repeat=(
             cst.DIFFUSION_SDXL_REPEATS if job.model_type == ImageModelType.SDXL
             else cst.DIFFUSION_FLUX_REPEATS
         ),
->>>>>>> 70b34363
         instance_prompt=cst.DIFFUSION_DEFAULT_INSTANCE_PROMPT,
         class_prompt=cst.DIFFUSION_DEFAULT_CLASS_PROMPT,
         job_id=job.job_id,
@@ -652,26 +632,6 @@
             tty=True,
             command=["/bin/bash", "-c", docker_entrypoint]
         )
-<<<<<<< HEAD
-        stream_logs(container)
-        try:
-            result = container.wait()
-            logger.info(f"Container {container.id} finished with result: {result}")
-            if result["StatusCode"] != 0:
-                raise DockerException(f"Container exited with non-zero status code: {result['StatusCode']}")
-        except ReadTimeout: # Catch the correct exception from requests
-            logger.warning(f"Container {container.id} for job {job.job_id} exceeded the time limit. Attempting graceful stop...")
-            try:
-                container.stop(timeout=60) # 60 second grace period
-                logger.info(f"Container {container.id} stopped gracefully.")
-            except Exception as stop_err:
-                logger.error(f"Failed to gracefully stop container {container.id}: {stop_err}. It might be forcefully killed.")
-            # Raise a specific error to indicate timeout
-            raise TimeoutError(f"Container for job {job.job_id} exceeded the time limit.")
-        except Exception as e:
-            logger.error(f"Error waiting for or processing container {container.id}: {str(e)}")
-            raise # Re-raise other exceptions
-=======
 
         last_logs = stream_logs(container)
 
@@ -687,7 +647,6 @@
         else:
             logger.error(f"Error processing job: {str(e)}")
             raise
->>>>>>> 70b34363
 
     finally:
         repo = config.get("hub_model_id", None)
